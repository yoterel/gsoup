--- conflicted
+++ resolved
@@ -90,12 +90,9 @@
     resize_images_naive,
     change_brightness,
     change_contrast,
-<<<<<<< HEAD
     linear_to_srgb,
     srgb_to_linear,
-=======
     pad_image_to_res
->>>>>>> e9c2a3b4
 )
 
 from .video import (

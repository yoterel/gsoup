import numpy as np
import torch
from PIL import Image, ImageDraw, ImageFont
from scipy import interpolate, spatial
from scipy.stats import wasserstein_distance
from .core import (
    to_8b,
    to_float,
    to_hom,
    homogenize,
    broadcast_batch,
    is_np,
    to_torch,
    to_np,
)
from .structures import get_gizmo_coords
from pathlib import Path


def add_alpha(images, alphas):
    """
    adds an alpha channel to a batch of images
    :param images: numpy image b x h x w x 3 or h x w x 3
    :param alpha: alpha channel b x h x w x 1 or h x w x 1
    :return: numpy image b x h x w x (c+1) or h x w x (c+1)
    """
    if images.shape[-1] != 3:
        raise ValueError("images must have 3 channels")
    if images.ndim != 3 and images.ndim != 4:
        raise ValueError("image must be a 3D/4D array")
    if alphas.ndim != 3 and alphas.ndim != 4:
        raise ValueError("alphas must be a 3D/4D array")
    if images.ndim == 3 and alphas.ndim == 4:
        raise ValueError("images and alphas must have the same number of dimensions")
    if images.ndim == 4:
        if images.shape[0] != alphas.shape[0] and alphas.shape[0] != 1:
            raise ValueError(
                "images and alpha must have the same batch size, or alphas batch size must equal 1"
            )
        if images.shape[1:3] != alphas.shape[1:3]:
            raise ValueError("images and alphas must have the same spatial size")
        images, alphas = broadcast_batch(images, alphas)
    else:
        # both are ndim=3
        if images.shape[:2] != alphas.shape[:2]:
            raise ValueError("images and alphas must have the same spatial size")
    if is_np(images):
        return np.concatenate((images, alphas), axis=-1)
    else:
        return torch.cat((images, alphas), dim=-1)


def alpha_compose(images, backgrounds=None, bg_color=None):
    """
    composes a single or batch of RGBA images into a single or batch of RGB images.
    if backgrounds is provided, will blend them with the images, otherwise will blend with bg_color.
    if no backgrounds or bg_color is provided, the background is assumed to be black.
    :param image: b x H x W x 4 or H x W x 4
    :param background: b x H x W x 3 or H x W x 3
    :param bg_color: 3 or b x 3 float32 array
    :return: b x H x W x 3 or H x W x 3
    """
    if images.ndim != 3 and images.ndim != 4:
        raise ValueError("image must be 3 or 4 dimensional")
    if images.shape[-1] != 4:
        raise ValueError("image must have 4 channels")
    if backgrounds is not None:
        if images.shape[:-1] != backgrounds.shape[:-1]:
            raise ValueError("backgrounds must have same shape as images")
    if is_np(images):
        if bg_color is None:
            bg_color = np.array([0.0, 0.0, 0.0]).astype(np.float32)
        if images.dtype != np.float32:
            images = to_float(images)
    else:
        if bg_color is None:
            bg_color = torch.tensor(
                [0.0, 0.0, 0.0], dtype=images.dtype, device=images.device
            )
        if images.dtype != torch.float32:
            images = to_float(images)
    if backgrounds is not None:
        if backgrounds.dtype != np.float32:
            backgrounds = to_float(backgrounds)
        bg_color = backgrounds
    alpha = images[..., 3:4]
    rgb = images[..., :3]
    return alpha * rgb + (1 - alpha) * bg_color


def draw_text_on_image(images, text_per_image, loc=(0, 0), fill_white=True):
    """
    writes text on images given as np array (b x H x W x 3)
    :param images: (b x H x W x 3) numpy array
    :param text_per_image: list or np array of strings
    :param loc: a tuple xy of anchor coordinates for the text (anchor is left-top of text)
    :param fill_white: if True, text is white, otherwise black
    :return: new (b x H x W x 3) numpy array with text written
    """
    is_numpy = is_np(images)
    if not is_numpy:
        device = images.device
        images = to_np(images)
    is_float = images.dtype == np.float32
    if is_float:
        images = to_8b(images)
    rgbs = [Image.fromarray(x) for x in images]
    resource_path = Path(__file__).parent.resolve()
    font = ImageFont.truetype(Path(resource_path, "FreeMono.ttf"), 48)
    if fill_white:
        fill = "white"
    else:
        fill = "black"
    for i, rgb in enumerate(rgbs):
        text = text_per_image[i]
        ImageDraw.Draw(rgb).text(loc, text, fill=fill, font=font)
    rgbs = np.array([np.asarray(rgb) for rgb in rgbs])
    if is_float:
        rgbs = to_float(rgbs)
    if not is_numpy:
        rgbs = to_torch(rgbs, device=device)
    return rgbs


def draw_gizmo_on_image(np_images, w2c, opengl=False, scale=0.05):
    """
    adds a gizmo to a batch of np images.
    note: will broadcast np_images and w2c against eachother.
    :param np_images: b x H x W x 3
    :param w2c: b x 3 x 4 w2c transforms (opencv conventions)
    :param opengl: if True, the w2c transforms are assumed to be in OpenGL conventions, else OpenCV conventions
    for opengl, w2c should be a bx4x4 matrix converting from world to *CLIP* space.
    :param scale: scale of the gizmo
    :return: b x H x W x 3
    """
    new_images = []
    if np_images.ndim != 4:
        raise ValueError("np_images must be b x H x W x 3")
    if w2c.ndim != 3:
        raise ValueError("KRt must be b x 3 x 4")
    np_images, w2c = broadcast_batch(np_images, w2c)
    for i, np_image in enumerate(np_images):
        pil_image = Image.fromarray(to_8b(np_image))
        W, H = pil_image.size
        gizmo_cords, _, _ = get_gizmo_coords(scale)
        gizmo_hom = to_hom(gizmo_cords)
        verts_clip = (w2c[i] @ gizmo_hom.T).T
        verts_clip = homogenize(verts_clip)
        if opengl:
            verts_clip = verts_clip[:, :2]
            verts_screen = np.array([W, H]) * (verts_clip + 1) / 2
            verts_screen[:, 1] *= -1
        else:
            verts_screen = verts_clip
        desired_loc = np.array([W - 40, H - 40])
        verts_screen += desired_loc - verts_screen[0]
        draw = ImageDraw.Draw(pil_image)
        draw.line((tuple(verts_screen[0]), tuple(verts_screen[1])), fill="red", width=0)
        draw.line(
            (tuple(verts_screen[0]), tuple(verts_screen[2])), fill="green", width=0
        )
        draw.line(
            (tuple(verts_screen[0]), tuple(verts_screen[3])), fill="blue", width=0
        )
        new_images.append(np.array(pil_image))
    return (np.array(new_images) / 255.0).astype(np.float32)


def merge_figures_with_line(
    img1,
    img2,
    lower_intersection=0.6,
    angle=np.pi / 2,
    line_width=5,
    line_color=[255, 255, 255, 255],
):
    """
    merges two np images (H x W x 3) with a white line in between
    :param img1: (H x W x 3) numpy array
    :param img2: (H x W x 3) numpy array
    :param lower_intersection: lower intersection of the line with the images
    :param angle: angle of the line
    :param line_width: width of the line
    :param line_color: color of the line
    :return: new (H x W x 3) numpy array with line in between
    """
    if img1.dtype != np.uint8:
        line_color = np.array(line_color) / 255
    else:
        line_color = np.array(line_color, dtype=np.uint8)
    combined = np.ascontiguousarray(np.broadcast_to(line_color, img1.shape))
    y, x, _ = img1.shape
    yy, xx = np.mgrid[:y, :x]
    img1_positions = (xx - lower_intersection * x) * np.tan(angle) - line_width // 2 > (
        yy - y
    )
    img2_positions = (xx - lower_intersection * x) * np.tan(angle) + line_width // 2 < (
        yy - y
    )
    combined[img1_positions] = img1[img1_positions]
    combined[img2_positions] = img2[img2_positions]
    return combined


def generate_voronoi_diagram(height, width, num_cells=1000, bg_color="white", dst=None):
    """
    generate a voronoi diagram HxWx3 with random colored cells
    :param height: height of the image
    :param width: width of the image
    :param num_cells: number of cells
    :param bg_color: background color
    :param dst: if not None, the image is written to this path
    :return: (H x W x 3) numpy array
    """
    nx = np.random.rand(num_cells) * width
    ny = np.random.rand(num_cells) * height
    nxy = np.stack((nx, ny), axis=-1)
    img = Image.new("RGB", (width, height), bg_color)
    vor = spatial.Voronoi(nxy)
    polys = vor.regions
    vertices = vor.vertices
    for poly in polys:
        polygon = vertices[poly]
        if len(poly) > 0 and np.all(np.array(poly) > 0):
            img1 = ImageDraw.Draw(img)
            img1.polygon(
                list(map(tuple, polygon)),
                fill=tuple(np.random.randint(0, 255, size=(3,))),
            )
    if dst is not None:
        img.save(str(dst))
    return np.array(img)


def generate_dot_pattern(
    height, width, background="black", radius=5, spacing=50, dst=None
):
    """
    generates an image with colored circles in a grid
    :param height: height of the image
    :param width: width of the image
    :param background: background color
    :param radius: radius of the circles in pixels
    :param spacing: spacing between the circles in pixels
    :param dst: if not None, the image is written to this path
    :return: (H x W x 3) numpy array (uint8)
    """
    img = Image.new("RGB", (width, height), background)
    img1 = ImageDraw.Draw(img)
    for i in range(0, width, spacing):
        for j in range(0, height, spacing):
            img1.ellipse(
                [i, j, i + radius * 2, j + radius * 2],
                fill=tuple(np.random.randint(0, 255, size=(3,))),
            )
    if dst is not None:
        img.save(str(dst))
    return np.array(img)


def generate_random_block_mask(size, block_size, batch_size=1):
    """
    Generates a random binary mask matrix with the specified size and block size.

    :param: size (int): Size of the square matrix (must be a power of 2).
    :param: block_size (int): Size of the square blocks (must be a power of 2 and ≤ size).

    :return: a binary np array of shape (size, size).
    """
    if not (size & (size - 1) == 0 and block_size & (block_size - 1) == 0):
        raise ValueError("Size and block_size must be powers of 2.")
    if block_size < 1:
        raise ValueError("Block size must be larger or equal to 1.")
    if block_size > size:
        raise ValueError("Block size must be less than or equal to the size.")

    num_blocks = size // block_size
    if batch_size > 1:
        random_blocks = np.random.randint(2, size=(batch_size, num_blocks, num_blocks))
        mask = np.kron(
            random_blocks, np.ones((block_size, block_size), dtype=bool)
        ).astype(bool)
    else:
        random_blocks = np.random.randint(2, size=(num_blocks, num_blocks))
        mask = np.kron(
            random_blocks, np.ones((block_size, block_size), dtype=bool)
        ).astype(bool)
    return mask


def generate_checkerboard(h, w, blocksize):
    """
    generates a checkerboard pattern
    note: if blocksize is not a divisor of w or h, the pattern will have extra "crops" at the edges
    :param h: height of the image
    :param w: width of the image
    :param blocksize: size of the squares
    :return: (H x W x 1) numpy array (bool)
    """
    c0, c1 = 0, 1  # color of the squares, for binary these are just 0,1
    tile = (
        np.array([[c0, c1], [c1, c0]], dtype=bool)
        .repeat(blocksize, axis=0)
        .repeat(blocksize, axis=1)[..., None]
    )
    grid = np.tile(tile, (h // (2 * blocksize) + 1, w // (2 * blocksize) + 1, 1))
    return grid[:h, :w]


def generate_stripe_pattern(
    height,
    width,
    background="black",
    direction="vert",
    thickness=5,
    spacing=50,
    dst=None,
):
    """
    generates an image with colored stripes in a certain direction
    :param height: height of the image
    :param width: width of the image
    :param background: background color
    :param direction: direction of the stripes ("vert", "hor", "both")
    :param thickness: thickness of the stripes
    :param spacing: spacing between the stripes
    :param dst: if not None, the image is written to this path
    :return: (H x W x 3) numpy array (uint8)
    """
    img = Image.new("RGB", (width, height), background)
    img1 = ImageDraw.Draw(img)
    if direction == "vert":
        for i in range(0, width, spacing):
            img1.rectangle(
                [i, 0, i + thickness, height],
                fill=tuple(np.random.randint(0, 255, size=(3,))),
            )
    elif direction == "hor":
        for i in range(0, height, spacing):
            img1.rectangle(
                [0, i, width, i + thickness],
                fill=tuple(np.random.randint(0, 255, size=(3,))),
            )
    elif direction == "both":
        for i in range(0, width, spacing):
            img1.rectangle(
                [i, 0, i + thickness, height],
                fill=tuple(np.random.randint(0, 255, size=(3,))),
            )
        for i in range(0, height, spacing):
            img1.rectangle(
                [0, i, width, i + thickness],
                fill=tuple(np.random.randint(0, 255, size=(3,))),
            )
    else:
        raise ValueError("direction must be either 'vert', 'hor' or 'both'")
    if dst is not None:
        img.save(str(dst))
    return np.array(img)


def generate_gaussian_image(height, width, center=(0, 0), sigma=(10, 10), theta=0):
    """
    generate an image of a gaussian
    :param: height: the height of the image
    :param: width: the width of the image
    :param: center: the x,y center of the gaussian (default is upper left corner)
    :param: theta: rotation of the gaussian
    :param: sigma: the sx,sy stdev in the x and y acis before rotation
    :return: the gaussian image
    """
<<<<<<< HEAD
    theta = 2*np.pi*theta/360
=======
    theta = 2 * np.pi * theta / 360
>>>>>>> 88d6ccb4
    x = np.arange(0, width, 1, np.float32)
    y = np.arange(0, height, 1, np.float32)
    y = y[:, np.newaxis]
    sx = sigma[0]
    sy = sigma[1]
    x0 = center[0]
    y0 = center[1]

    # rotation
    a = np.cos(theta) * x - np.sin(theta) * y
    b = np.sin(theta) * x + np.cos(theta) * y
    a0 = np.cos(theta) * x0 - np.sin(theta) * y0
    b0 = np.sin(theta) * x0 + np.cos(theta) * y0

    return np.exp(-(((a - a0) ** 2) / (2 * (sx**2)) + ((b - b0) ** 2) / (2 * (sy**2))))


def generate_lollipop_pattern(height, width, background="black", n=15, m=8, dst=None):
    """
    generates an image with a lollipop pattern
    :param height: height of the image
    :param width: width of the image
    :param background: background color
    :param n: number of circles in the pattern
    :param m: number of lines in the pattern
    :param dst: if not None, the image is written to this path
    :return: (H x W x 3) numpy array (uint8)
    """
    spacing_x = width // (2 * n)
    spacing_y = height // (2 * n)
    spacing_angle = 360 // m
    img = Image.new("RGB", (width, height), background)
    img1 = ImageDraw.Draw(img)
    for j in range(m):
        for i in range(n):
            x0 = spacing_x * i
            y0 = spacing_y * i
            start_angle = j * spacing_angle
            end_angle = 360
            img1.pieslice(
                [x0, y0, width - x0, height - y0],
                start=start_angle,
                end=end_angle,
                fill=tuple(np.random.randint(0, 255, size=(3,))),
            )
    if dst is not None:
        img.save(str(dst))
    return np.array(img)


def generate_concentric_circles(
    height, width, background="black", n=5, colors=None, dst=None
):
    """
    generates an image with colored concentric circles
    :param height: height of the image
    :param width: width of the image
    :param background: background color (as int, tuple of ints or name accepted by PIL)
    :param n: number of circles to draw
    :param colors: if not None, list of n colors of the circles where each color is a list of 3 \in [0,255]
    :param dst: if not None, the image is written to this path
    """
    spacing_x = width // (2 * n)
    spacing_y = height // (2 * n)
    img = Image.new("RGB", (width, height), background)
    img1 = ImageDraw.Draw(img)
    for i in range(n):
        x0 = spacing_x * i
        y0 = spacing_y * i
        if colors is None:
            img1.ellipse(
                [x0, y0, width - x0, height - y0],
                fill=tuple(np.random.randint(0, 255, size=(3,))),
            )
        else:
            img1.ellipse(
                [x0, y0, width - x0, height - y0],
                fill=tuple(colors[i]),
            )
    if dst is not None:
        img.save(str(dst))
    return np.array(img)


def generate_gray_gradient(
    height, width, grayscale=False, vertical=True, flip=False, bins=10
):
    """
    generate a gray gradient image HxWx3
    :param height: height of the image
    :param width: width of the image
    :param grayscale: if True, the image is grayscale
    :param vertical: if True, the gradient is vertical
    :param flip: if True, the gradient is flipped
    :param bins: number of bins
    :return: (H x W x 3) uint8 numpy array
    """
    bins = np.clip(bins, 1, 256)
    colors = np.linspace(0, 255, num=bins).astype(np.uint8)
    if vertical:
        n_bins = height // bins
        up_to_max_intensity = colors.repeat(n_bins)[:height]
        pad_size = height - up_to_max_intensity.shape[0]
        if pad_size > 0:
            channel = np.concatenate(
                (up_to_max_intensity, np.full(pad_size, 255, dtype=np.uint8))
            )
        else:
            channel = up_to_max_intensity
        img = channel[:, None].repeat(width, axis=1)
        if flip:
            img = np.flip(img, axis=0)
    else:
        n_bins = width // bins
        up_to_max_intensity = colors.repeat(n_bins)[:width]
        pad_size = width - up_to_max_intensity.shape[0]
        if pad_size > 0:
            channel = np.concatenate(
                (up_to_max_intensity, np.full(pad_size, 255, dtype=np.uint8))
            )
        else:
            channel = up_to_max_intensity
        img = channel[None, :].repeat(height, axis=0)
        if flip:
            img = np.flip(img, axis=1)
    if not grayscale:
        img = img[:, :, None].repeat(3, axis=-1)
    return img


def image_grid(images, rows, cols):
    """
    :param images: list of images
    :param rows: number of rows
    :param cols: number of cols
    :return: grid image
    """
    if images.ndim != 4:
        raise ValueError("images must be a 4D array")
    if len(images) != rows * cols:
        raise ValueError("number of images must be equal to rows * cols")
    tmp = images.reshape(rows, cols, images.shape[1], images.shape[2], -1)
    if type(tmp) == torch.Tensor:
        result = tmp.permute(0, 2, 1, 3, 4).reshape(
            rows * images.shape[1], cols * images.shape[2], -1
        )
    elif type(tmp) == np.ndarray:
        result = tmp.transpose(0, 2, 1, 3, 4).reshape(
            rows * images.shape[1], cols * images.shape[2], -1
        )
    return result


def resize(images, H, W, mode="bilinear"):
    """
    wrapper around torch interpolate (https://pytorch.org/docs/stable/generated/torch.nn.functional.interpolate.html)
    :param images: batch of np array (b, h, w, c) or torch tensors (b, c, h, w)
    :param H: output height
    :param W: output width
    :param mode: pass through for torch ()
    :return: same as input, with the new H and W
    """
    if images.ndim != 4:
        raise ValueError("images must be a 4D array")
    was_numpy = False
    if is_np(images):
        imgs_torch = to_torch(images).permute(2, 0, 1)
        was_numpy = True
    else:
        imgs_torch = images
    interpolated = torch.nn.functional.interpolate(
        imgs_torch,
        size=(H, W),
        scale_factor=None,
        mode=mode,
        align_corners=None,
        recompute_scale_factor=None,
        antialias=False,
    )
    if was_numpy:
        interpolated = to_np(interpolated.permute(1, 2, 0))
    return interpolated


def resize_images_naive(images, H, W, channels_last=True, mode="mean"):
    """
    resize images to output_size, but only if the output size has a common divisor of the input size
    :param images: numpy array of images (N x H x W x C)
    :param H: output height size that has a common divisor with the input height size
    :param W: output width size that has a common divisor with the input width size
    :param channels_last: if True, the images are provided in channels last format (and so will the output)
    :param mode: one of "max", "mean"
    :return: np array of resized images
    """
    if images.ndim != 4:
        raise ValueError("images must be a 4D array")
    if images.shape[1] != images.shape[2]:
        raise ValueError("images must be square")
    if not channels_last:
        raise NotImplementedError("only channels last is supported")
    channels_size = images.shape[-1]
    input_size = np.array(images.shape[1:3])
    output_size = np.array([H, W])
    bin_size = input_size // output_size
    if mode == "max":
        small_images = (
            images.reshape(
                (
                    images.shape[0],
                    output_size[0],
                    bin_size[0],
                    output_size[1],
                    bin_size[1],
                    channels_size,
                )
            )
            .max(4)
            .max(2)
        )
    elif mode == "mean":
        small_images = (
            images.reshape(
                (
                    images.shape[0],
                    output_size[0],
                    bin_size[0],
                    output_size[1],
                    bin_size[1],
                    channels_size,
                )
            )
            .mean(4)
            .mean(2)
        )
        if images.dtype == np.uint8:
            small_images = small_images.astype(np.uint8)
    else:
        raise ValueError("mode must be one of 'max', 'mean'")
    return small_images


def pad_to_square(images, color=None):
    """
    pads a batch of images to a square shape
    note: smaller dimension is padded
    :param image: numpy image b x h x w x c
    :param color: color to pad with
    :return: padded image
    """
    if images.ndim != 4:
        raise ValueError("image must be a 4D array")
    diff = images.shape[1] - images.shape[2]
    if diff == 0:
        return images
    if diff > 0:
        return pad_to_res(images, images.shape[1], images.shape[1], color)
    else:
        return pad_to_res(images, images.shape[2], images.shape[2], color)


def crop_to_square(images):
    """
    crops a batch of images to a square shape
    note: bigger dimension is cropped
    :param img: numpy image h x w x c
    :return: the cropped square image
    """
    if images.ndim != 4:
        raise ValueError("image must be a 4D array")
    if images.shape[1] > images.shape[2]:
        s = int((images.shape[1] - images.shape[2]) / 2)
        return images[s : (s + images.shape[2])]
    else:
        s = int((images.shape[2] - images.shape[1]) / 2)
        return images[:, :, s : (s + images.shape[1])]


def pad_to_res(images, res_h, res_w, bg_color=None):
    """
    pads a batch of numpy images to a specific resolution
    :param image: numpy image b x h x w x c
    :param res_h: height of the output image
    :param res_w: width of the output image
    :param bg_color: background color c (defaults to black)
    :return: padded image b x res_h x res_w x c
    """
    if bg_color is None:
        if is_np(images):
            bg_color = np.zeros(images.shape[-1], dtype=images.dtype)
        else:
            bg_color = torch.zeros(
                images.shape[-1], dtype=images.dtype, device=images.device
            )
    if images.ndim != 4:
        raise ValueError("image must be a 4D array")
    b, h, w, c = images.shape
    if h > res_h or w > res_w:
        raise ValueError("images dimensions is larger than the output resolution")
    if h == res_h and w == res_w:
        return images
    if bg_color.shape[0] != c:
        raise ValueError(
            "background color must have the same number of channels as the image"
        )
    bg_color = bg_color[None, None, None, :]
    if is_np(images):
        output = np.zeros((b, res_h, res_w, c), dtype=images.dtype)
    else:
        output = torch.zeros(
            (b, res_h, res_w, c), dtype=images.dtype, device=images.device
        )
    output[:, :, :, :] = bg_color
    corner_left = (res_w - w) // 2
    corner_top = (res_h - h) // 2
    output[:, corner_top : corner_top + h, corner_left : corner_left + w, :] = images
    return output


def crop_center(images, dst_h, dst_w):
    """
    crops a batch of images to a specific resolution, but the crop comes from the center of the image
    :param image: numpy (or torch) array b x h x w x c
    :param dst_h: height of the output image
    :param dst_w: width of the output image
    :return: cropped image b x dst_h x dst_w x c
    """
    if images.ndim != 4:
        raise ValueError("image must be a 4D array")
    _, h, w, _ = images.shape
    if h < dst_h or w < dst_w:
        raise ValueError("images dimensions is smaller than the output resolution")
    if h == dst_h and w == dst_w:
        return images
    corner_left = (w - dst_w) // 2
    corner_top = (h - dst_h) // 2
    output = images[
        :, corner_top : corner_top + dst_h, corner_left : corner_left + dst_w, :
    ]
    return output


def mask_regions(images, start_h, end_h, start_w, end_w):
    """
    masks a batch of numpy image with black background outside of region of interest (roi)
    :param image: numpy image b x h x w x c
    :param start_h: where does the roi height start
    :param end_h: where does the roi height end
    :param start_w: where does the roi width start
    :param end_w: where does the roi width end
    :return: masked image
    """
    if images.ndim != 4:
        raise ValueError("image must be a 4D array")
    _, h, w, _ = images.shape
    if start_h < 0 or start_w < 0 or end_h > h or end_w > w:
        raise ValueError("Values exceed image resolution")
    output = np.zeros_like(images)
    output[:, start_h:end_h, start_w:end_w, :] = images[start_h:end_h, start_w:end_w, :]
    return output


def adjust_contrast_brightness(img, alpha, beta=None):
    """
    adjusts image contrast and brightness using naive gain and bias factors
    :param img: input image numpy array (n x h x w x 3), float values between 0 and 1
    :param alpha: gain factor ("contrast") between 0 and inf
    :param beta: bias factor ("brightness") between -inf and inf (but typically between -1 and 1)
    :return: the new image
    """
    if img.dtype != np.float32:
        raise ValueError("img must be a float32 numpy array (0-1)")
    if beta is None:  # if beta is not provided, set to factor of alpha
        beta = 0.5 - alpha / 2
    new_img = img * alpha + beta
    new_img[new_img < 0] = 0
    new_img[new_img > 1] = 1
    return new_img.astype(np.uint8)


def change_brightness(input_img, brightness=0):
    """
    changes brightness of an image or batch of images
    :param input_img a numpy or torch tensor of float values between 0 and 1 (n x h x w x 3)
    :param brightness a number between -255 to 255 (0=no change)
    :return the new image
    """
    if input_img.dtype != np.float32 and input_img.dtype != torch.float32:
        raise ValueError("input_img must be a float32 array (0-1)")
    if brightness != 0:
        if brightness > 0:
            shadow = brightness
            highlight = 255
        else:
            shadow = 0
            highlight = 255 + brightness
        alpha_b = (highlight - shadow) / 255
        gamma_b = shadow / 255
    else:
        alpha_b = 1
        gamma_b = 0
    return input_img * alpha_b + gamma_b


def linear_to_srgb(linear):
    """
    converts linear RGB to sRGB, see https://en.wikipedia.org/wiki/SRGB.
    note: linear is expected to be in the range [0, 1]
    """
    eps = np.finfo(np.float32).eps
    srgb0 = 323 / 25 * linear
    srgb1 = (211 * np.maximum(eps, linear) ** (5 / 12) - 11) / 200
    return np.where(linear <= 0.0031308, srgb0, srgb1)


def srgb_to_linear(srgb):
    """
    converts linear RGB to sRGB, see https://en.wikipedia.org/wiki/SRGB.
    note: srgb is expected to be in the range [0, 1]
    """
    eps = np.finfo(np.float32).eps
    linear0 = 25 / 323 * srgb
    linear1 = np.maximum(eps, ((200 * srgb + 11) / (211))) ** (12 / 5)
    return np.where(srgb <= 0.04045, linear0, linear1)


def compute_color_distance(image1, image2, bin_per_dim=10):
    """
    computes a naive "color distance" between two images by binning the colors and computing the wasserstein distance per channel
    :param image1: numpy image h x w x 3
    :param image2: numpy image h x w x 3
    :return: the sum (over channels) of the wasserstein distances
    """
    if image1.shape != image2.shape:
        raise ValueError("images must have the same shape")
    if image1.ndim != 3:
        raise ValueError("images must be 3D arrays")
    if image1.dtype != np.uint8:
        raise ValueError("images must be uint8")
    spatial_size = image1.shape[0] * image1.shape[1]
    hist1_R, _ = np.histogram(image1[:, :, 0].reshape(-1), bins=bin_per_dim)
    hist2_R, _ = np.histogram(image2[:, :, 0].reshape(-1), bins=bin_per_dim)
    hist1_R = hist1_R / spatial_size
    hist2_R = hist2_R / spatial_size
    result_R = wasserstein_distance(hist1_R, hist2_R)
    ###
    hist1_G, _ = np.histogram(image1[:, :, 1].reshape(-1), bins=bin_per_dim)
    hist2_G, _ = np.histogram(image2[:, :, 1].reshape(-1), bins=bin_per_dim)
    hist1_G = hist1_G / spatial_size
    hist2_G = hist2_G / spatial_size
    result_G = wasserstein_distance(hist1_G, hist2_G)
    ###
    hist1_B, _ = np.histogram(image1[:, :, 2].reshape(-1), bins=bin_per_dim)
    hist2_B, _ = np.histogram(image2[:, :, 2].reshape(-1), bins=bin_per_dim)
    hist1_B = hist1_B / spatial_size
    hist2_B = hist2_B / spatial_size
    result_B = wasserstein_distance(hist1_B, hist2_B)
    result = result_R + result_G + result_B
    return result


def tonemap(
    hdr_image, exposure=0.0, offset=0.0, gamma=2.2, only_preproc=False, clip=True
):
    """
    maps an input image [-inf, inf] to [0, 1] using non-linear gamma correction.
    this slightly naive tonemapping was taken from https://github.com/Tom94/tev
    :param hdr_image: a numpy array or torch tensor (channels first or last, any float type)
    :param exposure: the image will be multiplied by 2*exposure prior to gamma correction
    :param offset: will be added to image (after multiplied by exposure, but prior to gamma correction)
    :param gamma: gamma to be used for non-linear correction
    :param only_preproc: if true, will not run gamma correction but only use exposure and offset
    :param clip: if true will clip result to [0.0, 1.0]
    :return: the tonemapped image, with same dtype and shape
    """
    if type(hdr_image) == np.ndarray:
        image = (hdr_image * np.power(2.0, exposure)) + offset
        if not only_preproc:
            image = np.sign(image) * np.power(np.abs(image), 1.0 / gamma)
        if clip:
            image = np.clip(image, 0.0, 1.0)
    elif type(hdr_image) == torch.Tensor:
        image = (hdr_image * np.power(2.0, exposure)) + offset
        if not only_preproc:
            image = torch.sign(image) * torch.pow(torch.abs(image), 1.0 / gamma)
        if clip:
            image = torch.clamp(image, 0.0, 1.0)
    else:
        raise TypeError("hdr_image must be either a numpy array or torch tensor")
    return image<|MERGE_RESOLUTION|>--- conflicted
+++ resolved
@@ -369,11 +369,7 @@
     :param: sigma: the sx,sy stdev in the x and y acis before rotation
     :return: the gaussian image
     """
-<<<<<<< HEAD
-    theta = 2*np.pi*theta/360
-=======
     theta = 2 * np.pi * theta / 360
->>>>>>> 88d6ccb4
     x = np.arange(0, width, 1, np.float32)
     y = np.arange(0, height, 1, np.float32)
     y = y[:, np.newaxis]

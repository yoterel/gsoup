--- conflicted
+++ resolved
@@ -21,11 +21,8 @@
 from pathlib import Path, PosixPath
 from scipy.interpolate import LinearNDInterpolator, interp1d
 from scipy.spatial import ConvexHull
-<<<<<<< HEAD
 from .projector_plugin_mitsuba import ProjectorPy
 from itertools import product
-=======
->>>>>>> c4fbbd75
 import mitsuba as mi
 import drjit
 

import torch
import numpy as np
from pathlib import Path
<<<<<<< HEAD
from .core import to_8b, to_np
from .image import alpha_compose
=======
from .core import to_8b, to_np, to_float
>>>>>>> 8b21f69b
from PIL import Image
import json

def write_to_json(data, dst):
    """
    writes data to json file
    :param data: data to write
    :param dst: path to save json file to
    """
    dst = Path(dst)
    dst.parent.mkdir(parents=True, exist_ok=True)
    with open(dst, "w") as f:
        json.dump(data, f, indent=4, sort_keys=True)

def save_animation(images, dst):
    """
    saves a gif animation
    :param images: (b x H x W x C) tensor
    :param dst: path to save animation to
    """
    dst = Path(dst)
    if type(images) == torch.Tensor:
        images = to_np(images)
    if np.isnan(images).any():
        raise ValueError("Images must be finite")
    if images.dtype != np.uint8:
        images = to_8b(images)
    if images.shape[-1] == 1:
        images = [Image.fromarray(image[..., 0], mode="L").convert('P') for image in images]
    else:
        images = [Image.fromarray(image) for image in images]
    dst = Path(dst.parent, dst.stem)
    images[0].save(str(dst)+".gif", save_all=True, append_images=images[1:], optimize=False, duration=100, loop=0)

def save_image(image, dst, force_grayscale: bool = False, overwrite: bool = True, extension: str = "png"):
    """
    saves single image as png
    :param image: (H x W x C) tensor or (H x W) tensor
    :param dst: path to save image to (full path to destination, suffix not neccessary but allowed)
    :param force_grayscale: if True, saves image as grayscale
    :param file_name: if provided, saves image with this name
    """
    if image.ndim == 2:
        image = image[..., None]
    if image.ndim != 3:
        raise ValueError("Image must be 2 or 3 dimensional")
    dst = Path(dst)
    save_images(image[None, ...], dst.parent, [dst.name], force_grayscale, overwrite, extension)

def save_images(images, dst, file_names: list = [], force_grayscale: bool = False, overwrite: bool = True, extension: str = "png"):
    """
    saves images as png
    :param images: (b x H x W x C) tensor
    :param dst: path to save images to (will create folder if it does not exist)
    :param force_grayscale: if True, saves images as grayscale
    :param file_names: if provided, saves images with these names (list of length b)
    """
    if type(images) == torch.Tensor:
        images = to_np(images)
    if np.isnan(images).any():
        raise ValueError("Images must be finite")
    if extension != "tiff":
        if images.dtype == np.float32 or images.dtype == np.float64 or images.dtype == bool:
            images = to_8b(images)
        if images.dtype != np.uint8:
            raise ValueError("Images must be of type uint8 (or float32/64, which will be converted to uint8)")
    if images.ndim != 4:
        raise ValueError("Images must be of shape (b x H x W x C)")
    if file_names:
        if images.shape[0] != len(file_names):
            raise ValueError("Number of images and length of file names list must match")
        file_names = [Path(x).stem for x in file_names]  # remove suffix
    dst = Path(dst)
    dst.mkdir(parents=True, exist_ok=True)
    for i, image in enumerate(images):
        if force_grayscale or images.shape[-1] == 1:
            if images.shape[-1] == 3:
                image = image.mean(axis=-1, keepdims=True).astype(np.uint8)
            if extension == "tiff":
                pil_image = Image.fromarray(image[..., 0])
            else:
                pil_image = Image.fromarray(image[..., 0], mode="L")
        else:
            pil_image = Image.fromarray(image)
        if file_names:
            cur_dst = Path(dst, "{}.{}".format(file_names[i], extension))
        else:
            cur_dst = Path(dst, "{:05d}.{}".format(i, extension))
        if not overwrite:
            if cur_dst.exists():
                continue
        pil_image.save(str(cur_dst))

def load_image(path, float=False, channels_last=True, to_torch=False, device=None, resize_wh=None, as_grayscale=False):
    """
    loads an image from a single file
    :param path: path to file
    :param float: if True, converts image to float
    :param return_paths: if True, returns a list of file paths
    :param to_torch: if True, returns a torch tensor
    :param device: device to load tensor to
    :param resize_wh: a tuple (w, h) to resize the image using nearest neighbor interpolation
    :param as_grayscale: if True, loads image as grayscale by averaging over the channels
    :return: (H x W x C) tensor, and optionally a list of file names
    """
    path = Path(path)
    if not path.exists():
        raise FileNotFoundError("Path does not exist")
    if path.is_dir():
        raise FileNotFoundError("Path must be a file")
    elif path.is_file():
        image = load_images([path], float=float, channels_last=channels_last, return_paths=False, to_torch=to_torch, device=device, resize_wh=resize_wh, as_grayscale=as_grayscale)
        return image[0]

def load_images(source, float=False, channels_last=True, return_paths=False, to_torch=False, device=None, resize_wh=None, as_grayscale=False):
    """
    loads images from a list of paths, a folder or a single file
    :param source: path to folder with images / path to image file / list of paths
    :param float: if True, converts images to float (and normalizes to [0, 1])
    :param return_paths: if True, returns a list of file paths
    :param to_torch: if True, returns a torch tensor
    :param device: device to load tensor to
    :param resize_wh: a tuple (w, h) to resize all images using nearest neighbor interpolation
    :param as_grayscale: if True, loads images as grayscale by averaging over the channels
    :return: (b x H x W x C) tensor, and optionally a list of file names
    """
    supported_suffixes = [".png", ".jpg", ".jpeg", ".tiff"]
    images = []
    file_paths = []
    if type(source) == list or type(source) == tuple or type(source) == np.ndarray:
        for p in source:
            p = Path(p)
            if not p.exists():
                raise FileNotFoundError("Path does not exist: {}".format(p))
            if p.suffix in supported_suffixes:
                im = Image.open(str(p))
                if im.mode == "P":
                    im = im.convert("RGB")
                if resize_wh is not None:
                    im = im.resize(resize_wh)
                images.append(np.array(im))
                file_paths.append(p)
<<<<<<< HEAD
    else:  # path to a folder
        path = Path(source)
        if not path.exists():
            raise FileNotFoundError("Path does not exist: {}".format(path))
        if not path.is_dir():
=======
        images = np.stack(images, axis=0)
        if as_grayscale and images.ndim == 4:
            images = images.mean(axis=-1).astype(np.float32)
            images = images.round().astype(np.uint8)
        if not channels_last and images.ndim == 4:
            images = np.moveaxis(images, -1, 1)
        if float:
            images = to_float(images)
        if to_torch:
            if device is None:
                device = torch.device("cpu")
            images = torch.tensor(images, device=device)
    else:
        path = Path(source)
        if not path.exists():
            raise FileNotFoundError("Path does not exist: {}".format(path))
        if path.is_dir():
            images = []
            file_paths = []
            for image in sorted(path.iterdir()):
                if image.suffix in supported_suffixes:
                    im = Image.open(str(image))
                    if im.mode == "P":
                        im = im.convert("RGB")
                    if resize_wh is not None:
                        im = im.resize(resize_wh)
                    images.append(np.array(im))
                    file_paths.append(image)
            images = np.stack(images, axis=0)
            if as_grayscale and images.ndim == 4:
                images = images.mean(axis=-1).astype(np.float32)
                images = images.round().astype(np.uint8)
            if not channels_last and images.ndim == 4:
                images = np.moveaxis(images, -1, 1)
            if float:
                images = to_float(images)
            if to_torch:
                if device is None:
                    device = torch.device("cpu")
                images = torch.tensor(images, device=device)
        else:
>>>>>>> 8b21f69b
            raise FileNotFoundError("Path must be a folder or a list/tuple/array of paths")
        for image in sorted(path.iterdir()):
            if image.suffix in supported_suffixes:
                im = Image.open(str(image))
                if im.mode == "P":
                    im = im.convert("RGB")
                if resize_wh is not None:
                    im = im.resize(resize_wh)
                images.append(np.array(im))
                file_paths.append(image)
    images = np.stack(images, axis=0)
    if as_grayscale and images.ndim == 4:
        if images.shape[-1] == 4:
            images = to_8b(alpha_compose(images))
        images = images.mean(axis=-1).astype(np.float32)
    if not channels_last and images.ndim == 4:
        images = np.moveaxis(images, -1, 1)
    if to_float:
        images = images.astype(np.float32) / 255
    else:
        images = images.astype(np.uint8)
    if to_torch:
        if device is None:
            device = torch.device("cpu")
        images = torch.tensor(images, device=device)
    if return_paths:
        return images, file_paths
    else:
        return images

def load_mesh(path: Path,
              return_vert_uvs=False,
              return_vert_norms=False,
              return_vert_color=False,
              to_torch=False, device=None, verbose=True):
    """
    loads a mesh from a file
    :param path: path to mesh file
    :param return_vert_uvs: if True, returns a (V x 2) tensor of vertex uv coordinates
    :param return_vert_norms: if True, returns a (V x 3) tensor of vertex normals
    :param return_vert_color: if True, returns a (V x 3) tensor of vertex colors
    :param to_torch: if True, returns a torch tensor
    :param device: device to load tensor to
    :param verbose: if True, prints out information about the mesh
    :return: (V x 3) tensor of vertices, (F x 3) tensor of faces, and optionally (V x 3) tensor of normals
    """
    path = Path(path)
    if path.suffix != ".obj":
        raise ValueError("Only .obj format is supported for loading")
    return load_obj(path,
                    return_vert_uvs=return_vert_uvs,
                    return_vert_norms=return_vert_norms,
                    return_vert_color=return_vert_color,
                    to_torch=to_torch, device=device, verbose=verbose)

def load_obj(path: Path,
             return_vert_uvs=False,
             return_vert_norms=False,
             return_vert_color=False,
             to_torch=False, device=None, verbose=True):
    """
    :param path: path to obj file
    :param to_torch: if True, returns a torch tensor
    :param device: device to load tensor to
    :return: (V x 3) tensor, (F x 3) tensor, and optionally (V x 3) tensor
    """
    path = Path(path)
    if not path.exists():
        raise ValueError("Path does not exist")
    if not path.is_file():
        raise ValueError("Path must be a file")
    if path.suffix != ".obj":
        raise ValueError("Only .obj are supported")
    v, f, vt, vn, vc, ft, fn = parse_obj(path, verbose=verbose)
    if to_torch and device is not None:
        v = torch.tensor(v, dtype=torch.float, device=device)
        f = torch.tensor(f, dtype=torch.long, device=device)
        # n = torch.tensor(n, dtype=torch.float, device=device)
        if return_vert_norms and vn is not None and fn is not None:
            vn = torch.tensor(vn, dtype=torch.float, device=device)
            fn = torch.tensor(fn, dtype=torch.long, device=device)
        if return_vert_uvs and vt is not None and ft is not None:
            vt = torch.tensor(vt, dtype=torch.float, device=device)
            ft = torch.tensor(ft, dtype=torch.long, device=device)
        if return_vert_color and vc is not None:
            vc = torch.tensor(vc, dtype=torch.float, device=device)
    # very ew. consider returning a dict / named tuple ?
    if return_vert_norms and return_vert_uvs and return_vert_color:
        return v, f, vt, ft, vn, fn, vc
    elif return_vert_uvs and return_vert_norms:
        return v, f, vt, ft, vn, fn
    elif return_vert_uvs and return_vert_color:
        return v, f, vt, ft, vc
    elif return_vert_norms and return_vert_color:
        return v, f, vn, fn, vc
    elif return_vert_uvs:
        return v, f, vt, ft
    elif return_vert_norms:
        return v, f, vn, fn
    elif return_vert_color:
        return v, f, vc
    else:
        return v, f

def parse_obj(path, verbose=True):
    """
    A simple obj parser
    currently supports vertex and triangular face elements only
    """
    path = Path(path)
    vertex_list = []
    vertex_texture_list = []
    vertex_normal_list = []
    color_list = []
    face_list = []
    face_texture_list = []
    face_normal_list = []
    finite_flag = False
    with open(path, 'r') as objFile:
        for line in objFile:
            line = line.split("#")[0]  # remove comments
            split = line.split()
            if not len(split):  # skip empty lines
                continue
            if split[0] == "v":
                if 3 <= len(split[1:]) <= 4:  # x y z [w]
                    float_vertex = np.array([np.float64(x) for x in split[1:]])
                    if not np.isfinite(float_vertex).all():
                        finite_flag=True
                    vertex_list.append(float_vertex)
                elif len(split[1:]) == 6:
                    float_vertex = np.array([np.float64(x) for x in split[1:4]])
                    float_color = np.array([np.float64(x) for x in split[4:]])
                    if (float_color < 0.0).any() or (float_color > 1.0).any():
                        raise ValueError("color values must be in [0, 1]")
                    vertex_list.append(float_vertex)
                    color_list.append(float_color)
                else:
                    raise ValueError("vertex {} has {} entries, but only 3 or 6 are supported".format(len(vertex_list), len(split[1:])))
            elif split[0] == "f":
                if len(split[1:]) != 3:
                    raise ValueError("only triangular faces are supported")
                else:
                    face = np.array([x.split("/") for x in split[1:]])
                    if face.shape == (3, 1):  # v
                        int_face = face.squeeze().astype(np.int32) - 1
                        face_list.append(int_face)
                    elif face.shape == (3, 2):  # v/vt
                        int_face = face.astype(np.int32) - 1
                        face_list.append(int_face[:, 0])
                        face_texture_list.append(int_face[:, 1])
                    elif face.shape == (3, 3):  # v/vt/vn or v/vn
                        if np.all([len(x)==0 for x in face[:, 1]]):  # v//vn
                            face = face[:, 0::2]
                            int_face = face.astype(np.int32) - 1
                            face_list.append(int_face[:, 0])
                            face_normal_list.append(int_face[:, 1])
                        else:  # v/vt/vn
                            if np.any([len(x)==0 for x in face[:, 1]]):
                                raise ValueError("face {} is corrupt".format(len(face_list)))
                            else:
                                int_face = face.astype(np.int32) - 1
                                face_list.append(int_face[:, 0])
                                face_texture_list.append(int_face[:, 1])
                                face_normal_list.append(int_face[:, 2])
                    if np.any(int_face < 0):
                        raise ValueError("negative face indices are not supported")
            elif split[0] == "vn":
                if len(split[1:]) != 3:  # xn yn zn
                    raise ValueError("vertex normal {} has {} entries, but only 3 are supported".format(len(vertex_normal_list), len(split[1:])))
                else:
                    float_vertex_normal = np.array([np.float64(x) for x in split[1:]])
                    vertex_normal_list.append(float_vertex_normal)
            elif split[0] == "vt":
                if 2 <= len(split[1:]) <= 3:  # u [v, w]
                    float_vertex_tex = np.array([np.float64(x) for x in split[1:]])
                    if (float_vertex_tex < 0).any():
                        raise ValueError("negative texture coordinates are not supported")
                    if (float_vertex_tex > 1).any():
                        raise ValueError("texture coordinates must be between 0 and 1")
                    vertex_texture_list.append(float_vertex_tex)
                else:
                    raise ValueError("vertex normal {} has {} entries, but only 3 are supported".format(len(vertex_normal_list), len(split[1:])))
            elif split[0] == "l":  # ignore polyline elements
                continue
            elif split[0] == "vp":  # ignore parameter space vertices
                continue
    v = np.stack(vertex_list)
    f = np.stack(face_list)
    if finite_flag and verbose:
        print("Warning: some vertices in file were not finite")
    if len(vertex_normal_list) > 0:
        vn = np.stack(vertex_normal_list)
    else:
        vn = None
    if len(vertex_texture_list) > 0:
        vt = np.stack(vertex_texture_list)
    else:
        vt = None
    if len(color_list) > 0:
        vc = np.stack(color_list)
    else:
        vc = None
    if len(face_texture_list) > 0:
        ft = np.stack(face_texture_list)
    else:
        ft = None
    if len(face_normal_list) > 0:
        fn = np.stack(face_normal_list)
    else:
        fn = None
    return v, f, vt, vn, vc, ft, fn

def save_obj(vertices, faces, path):
    """"
    :param vertices: (n x 3) tensor of vertices
    :param faces: (m x 3) tensor of vertex indices
    :param path: path to save obj file to
    :param vertex_normals: optional (n x 3) tensor of vertex normals
    """
    path = Path(path)
    if path.suffix != ".obj":
        raise ValueError("Path must have suffix .obj")
    if not path.parent.exists():
        path.parent.mkdir(parents=True, exist_ok=True)
    if type(vertices) == torch.Tensor:
        vertices = to_np(vertices)
    if type(faces) == torch.Tensor:
        faces = to_np(faces)
    if (faces < 0).any():
        raise ValueError("Faces must be positive")
    if np.isnan(vertices).any():
        raise ValueError("Vertices must be finite")
    if np.isnan(faces).any():
        raise ValueError("Faces must be finite")
    if vertices.dtype != np.float32 and vertices.dtype != np.float64:
        raise ValueError("Vertices must be of type float32 / float64")
    if faces.dtype != np.int32 and faces.dtype != np.int64:
        raise ValueError("Faces must be of type int32 / int64")
    with open(str(path), "w") as file:
        for v in vertices:
            file.write("v {} {} {}\n".format(v[0], v[1], v[2]))  # write vertices
        for f in faces:
            file.write("f {} {} {}\n".format(f[0] + 1, f[1] + 1, f[2] + 1))  # obj indices start at 1

def save_ply(vertices, path, faces=None, vertex_colors=None, face_colors=None, vertex_normals=None):
    """
    saves a ply file in a human readable format
    :param vertices: (n x 3) np array or torch tensor of vertices float32/float64
    :param path: path to save ply file to
    :param faces: optional (m x 3) np array or torch tensor of vertex indices np.int32/np.int64
    :param vertex_colors: optional (n x 3) np array or torch tensor of vertex colors np.uint8
    :param face_colors: optional (m x 3) np array or torch tensor of face colors np.uint8
    :param vertex_normals: optional (n x 3) np array or torch tensor of vertex normals np.float32/np.float64
    """
    path = Path(path)
    if path.suffix != ".ply":
        raise ValueError("Path must have suffix .ply")
    if not path.parent.exists():
        path.parent.mkdir(parents=True, exist_ok=True)
    if type(vertices) == torch.Tensor:
        vertices = to_np(vertices)
    if faces is not None:
        if type(faces) == torch.Tensor:
            faces = to_np(faces)
        if (faces < 0).any():
            raise ValueError("Faces must be positive")
        if np.isnan(vertices).any():
            raise ValueError("Vertices must be finite")
        if np.isnan(faces).any():
            raise ValueError("Faces must be finite")
        if vertices.dtype != np.float32 and vertices.dtype != np.float64:
            raise ValueError("Vertices must be of type float32 / float64")
        if faces.dtype != np.int32 and faces.dtype != np.int64:
            raise ValueError("Faces must be of type int32 / int64")
    if vertex_colors is not None:
        if type(vertex_colors) == torch.Tensor:
            vertex_colors = to_np(vertex_colors)
        if vertex_colors.dtype != np.uint8:
            raise ValueError("Vertex colors must be of type uint8")
        if vertex_colors.shape != vertices.shape:
            raise ValueError("Vertex colors must be same shape as vertices")
        if np.isnan(vertex_colors).any():
            raise ValueError("Vertices colors must be finite")
    if face_colors is not None:
        if type(face_colors) == torch.Tensor:
            face_colors = to_np(face_colors)
        if face_colors.dtype != np.uint8:
            raise ValueError("Faces colorss must be of type uint8")
        if face_colors.shape != faces.shape:
            raise ValueError("Faces colors must be same shape as vertices")
        if np.isnan(face_colors).any():
            raise ValueError("Faces colors must be finite")
    if vertex_normals is not None:
        if type(vertex_normals) == torch.Tensor:
            vertex_normals = to_np(vertex_normals)
        if vertex_normals.dtype != np.float32 and vertex_normals.dtype != np.float64:
            raise ValueError("Vertex normals must be of type float32 / float64")
        if vertex_normals.shape != vertices.shape:
            raise ValueError("Vertex normals must be same shape as vertices")
        if np.isnan(vertex_normals).any():
            raise ValueError("Vertices normals must be finite")
    with open(str(path), "w") as file:
        file.write("ply\n")
        file.write("format ascii 1.0\n")
        file.write("comment generated by gsoup https://github.com/yoterel/gsoup\n")
        file.write("element vertex {}\n".format(len(vertices)))
        file.write("property float x\n")
        file.write("property float y\n")
        file.write("property float z\n")
        if vertex_colors is not None:
            file.write("property uchar red\n")
            file.write("property uchar green\n")
            file.write("property uchar blue\n")
        if vertex_normals is not None:
            file.write("property float nx\n")
            file.write("property float ny\n")
            file.write("property float nz\n")
        if faces is not None:
            file.write("element face {}\n".format(len(faces)))
            file.write("property list uchar int vertex_indices\n")
            if face_colors is not None:
                file.write("property uchar red\n")
                file.write("property uchar green\n")
                file.write("property uchar blue\n")
        file.write("end_header\n")
        for i, v in enumerate(vertices):
            file.write("{} {} {}".format(v[0], v[1], v[2]))
            if vertex_colors is not None:
                c = vertex_colors[i]
                file.write(" {} {} {}".format(c[0], c[1], c[2]))
            if vertex_normals is not None:
                n = vertex_normals[i]
                file.write(" {} {} {}".format(n[0], n[1], n[2]))
            file.write("\n")
        if faces is not None:
            for i, f in enumerate(faces):
                file.write("3 {} {} {}".format(f[0], f[1], f[2]))
                if face_colors is not None:
                    c = face_colors[i]
                    file.write(" {} {} {}".format(c[0], c[1], c[2]))
                file.write("\n")

def save_mesh(vertices, faces, path, vertex_normals=None, vertex_colors=None, face_colors=None):
    """
    saves a mesh to a file
    :param vertices: (n x 3) tensor of vertices
    :param faces: (m x 3) tensor of vertex indices
    :param path: path to save mesh to
    :param vertex_normals: optional (n x 3) tensor of vertex normals
    :param vertex_colors: optional (n x 3) tensor of vertex colors
    :param face_colors: optional (m x 3) tensor of face colors
    """
    path = Path(path)
    if path.suffix not in [".obj", ".ply"]:
        raise ValueError("Only .obj or .ply are supported")
    else:
        if path.suffix == ".obj":
            if vertex_colors is not None or face_colors is not None:
                raise ValueError("obj does not officially support vertex or face colors")
            save_obj(vertices, faces, path)  # will ignore vertex_normals/vertex_colors/face_colors
        elif path.suffix == ".ply":
            save_ply(vertices, path, faces=faces, vertex_normals=vertex_normals, vertex_colors=vertex_colors, face_colors=face_colors)

def save_pointcloud(vertices, path, vertex_colors=None, vertex_normals=None):
    path = Path(path)
    if path.suffix != ".ply":
        raise ValueError("Only .ply are supported")
    if vertex_colors is not None:
        if vertex_colors.dtype != np.uint8:
            raise ValueError("Vertex colors must be of type uint8")
        if vertex_colors.shape != vertices.shape:
            raise ValueError("Vertex colors must have same shape as vertices")
    if vertex_normals is not None:
        if vertex_normals.shape != vertices.shape:
            raise ValueError("Vertex normals must have same shape as vertices")
    save_ply(vertices, path, vertex_colors=vertex_colors, vertex_normals=vertex_normals)

def save_pointclouds(vertices, path, file_names: list = [], vertex_colors=None, vertex_normals=None):
    """
    saves a batch of pointclouds to a folder
    :param path: path to save meshes to
    :param vertices: (b x V x 3) tensor
    :param file_names: list of file names of length b without suffix (suffix will be removed)
    :param vertex_normals: optional (b x V x 3) tensor of vertex normals
    :param vertex_colors: optional (b x V x 3) tensor of vertex colors
    """
    if vertices.ndim != 3:
        raise ValueError("Vertices must be a (batch, points, 3) np array")
    if file_names:
        if len(file_names) != vertices.shape[0]:
            raise ValueError("Number of file names must match batch size")
    path = Path(path)
    for i, v in enumerate(vertices):
        cur_vert_colors = None
        if vertex_colors is not None:
            cur_vert_colors = vertex_colors[i]
        cur_vert_norm = None
        if vertex_normals is not None:
            cur_vert_norm = vertex_normals[i]
        if file_names:
            file_name = Path(file_names[i]).stem
            save_pointcloud(v, path / "{}.ply".format(file_name), vertex_colors=cur_vert_colors, vertex_normals=cur_vert_norm)
        else:
            save_pointcloud(v, path / "{:05d}.ply".format(i), vertex_colors=cur_vert_colors, vertex_normals=cur_vert_norm)

def save_meshes(vertices, faces, path, file_names: list = []):
    """
    saves a batch of meshes to a folder
    :param path: path to save meshes to
    :param vertices: (b x V x 3) np array or torch tensor
    :param faces: (b x F x 3) np array or torch tensor
    :param file_names: list of file names (of length b)
    """
    if vertices.ndim != 3 or faces.ndim != 3:
        raise ValueError("Vertices and faces must be 3D tensors")
    if vertices.shape[0] != faces.shape[0]:
        raise ValueError("Vertices and faces must have the same batch size")
    if file_names:
        if len(file_names) != vertices.shape[0]:
            raise ValueError("Number of file names must match batch size")
    path = Path(path)
    for i, (v, f) in enumerate(zip(vertices, faces)):
        if file_names:
            save_mesh(v, f, path / "{}.obj".format(file_names[i]))
        else:
            save_mesh(v, f, path / "{:05d}.obj".format(i))<|MERGE_RESOLUTION|>--- conflicted
+++ resolved
@@ -1,12 +1,8 @@
 import torch
 import numpy as np
 from pathlib import Path
-<<<<<<< HEAD
 from .core import to_8b, to_np
 from .image import alpha_compose
-=======
-from .core import to_8b, to_np, to_float
->>>>>>> 8b21f69b
 from PIL import Image
 import json
 
@@ -149,55 +145,11 @@
                     im = im.resize(resize_wh)
                 images.append(np.array(im))
                 file_paths.append(p)
-<<<<<<< HEAD
     else:  # path to a folder
         path = Path(source)
         if not path.exists():
             raise FileNotFoundError("Path does not exist: {}".format(path))
         if not path.is_dir():
-=======
-        images = np.stack(images, axis=0)
-        if as_grayscale and images.ndim == 4:
-            images = images.mean(axis=-1).astype(np.float32)
-            images = images.round().astype(np.uint8)
-        if not channels_last and images.ndim == 4:
-            images = np.moveaxis(images, -1, 1)
-        if float:
-            images = to_float(images)
-        if to_torch:
-            if device is None:
-                device = torch.device("cpu")
-            images = torch.tensor(images, device=device)
-    else:
-        path = Path(source)
-        if not path.exists():
-            raise FileNotFoundError("Path does not exist: {}".format(path))
-        if path.is_dir():
-            images = []
-            file_paths = []
-            for image in sorted(path.iterdir()):
-                if image.suffix in supported_suffixes:
-                    im = Image.open(str(image))
-                    if im.mode == "P":
-                        im = im.convert("RGB")
-                    if resize_wh is not None:
-                        im = im.resize(resize_wh)
-                    images.append(np.array(im))
-                    file_paths.append(image)
-            images = np.stack(images, axis=0)
-            if as_grayscale and images.ndim == 4:
-                images = images.mean(axis=-1).astype(np.float32)
-                images = images.round().astype(np.uint8)
-            if not channels_last and images.ndim == 4:
-                images = np.moveaxis(images, -1, 1)
-            if float:
-                images = to_float(images)
-            if to_torch:
-                if device is None:
-                    device = torch.device("cpu")
-                images = torch.tensor(images, device=device)
-        else:
->>>>>>> 8b21f69b
             raise FileNotFoundError("Path must be a folder or a list/tuple/array of paths")
         for image in sorted(path.iterdir()):
             if image.suffix in supported_suffixes:
